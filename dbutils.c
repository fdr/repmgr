--- conflicted
+++ resolved
@@ -9,34 +9,21 @@
  */
 
 #include "repmgr.h"
+
 #include "strutil.h"
-
-#define MAXQUERY 8192
-#define MAXCONNINFO 1024
 
 PGconn *
 establishDBConnection(const char *conninfo, const bool exit_on_error)
 {
-<<<<<<< HEAD
-	PGconn *conn;
-
-	/* Make a connection to the database */
-	conn = PQconnectdb(conninfo);
-=======
 	/* Make a connection to the database */
 	PGconn *conn = PQconnectdb(conninfo);
->>>>>>> d88783a4
 
 	/* Check to see that the backend connection was successfully made */
 	if ((PQstatus(conn) != CONNECTION_OK))
 	{
-<<<<<<< HEAD
 		fprintf(stderr, "Connection to database failed: %s",
 				PQerrorMessage(conn));
-=======
-		fprintf(stderr, "Connection to database failed: %s", 
-					PQerrorMessage(conn));
->>>>>>> d88783a4
+
 		if (exit_on_error)
 		{
 			PQfinish(conn);
@@ -48,7 +35,6 @@
 }
 
 
-
 bool
 is_standby(PGconn *conn)
 {
@@ -56,10 +42,7 @@
 	bool		result;
 
 	res = PQexec(conn, "SELECT pg_is_in_recovery()");
-<<<<<<< HEAD
-
-=======
->>>>>>> d88783a4
+
 	if (PQresultStatus(res) != PGRES_TUPLES_OK)
 	{
 		fprintf(stderr, "Can't query server mode: %s", PQerrorMessage(conn));
@@ -85,14 +68,7 @@
 char *
 pg_version(PGconn *conn, char* major_version)
 {
-<<<<<<< HEAD
-	PGresult			*res;
-
-	const size_t		 major_version_sz = 10;
-	char				*major_version;
-=======
 	PGresult	*res;
->>>>>>> d88783a4
 
 	int					 major_version1;
 	char				*major_version2;
@@ -114,17 +90,11 @@
 	major_version1 = atoi(PQgetvalue(res, 0, 0));
 	major_version2 = PQgetvalue(res, 0, 1);
 
-	major_version = malloc(major_version_sz);
-
 	if (major_version1 >= 9)
 	{
 		/* form a major version string */
-<<<<<<< HEAD
-		xsnprintf(major_version, major_version_sz, "%d.%s",
-				  major_version1, major_version2);
-=======
-		snprintf(major_version, MAXVERSIONSTR, "%d.%s", major_version1, major_version2);
->>>>>>> d88783a4
+		xsnprintf(major_version, MAXVERSIONSTR, "%d.%s", major_version1,
+				  major_version2);
 	}
 	else
 		strcpy(major_version, "");
@@ -140,11 +110,7 @@
 		   const char *value)
 {
 	PGresult	*res;
-<<<<<<< HEAD
 	char		sqlquery[QUERY_STR_LEN];
-=======
-	char		sqlquery[MAXQUERY];
->>>>>>> d88783a4
 
 	sqlquery_snprintf(sqlquery, "SELECT true FROM pg_settings "
 					  " WHERE name = '%s' AND setting %s '%s'",
@@ -173,12 +139,8 @@
 get_cluster_size(PGconn *conn)
 {
 	PGresult	*res;
-	const char		*size;
-<<<<<<< HEAD
-	char		sqlquery[QUERY_STR_LEN];
-=======
-	char		sqlquery[MAXQUERY];
->>>>>>> d88783a4
+	const char	*size;
+	char		 sqlquery[QUERY_STR_LEN];
 
 	sqlquery_snprintf(
 		sqlquery,
@@ -207,17 +169,10 @@
 					int *master_id)
 {
 	PGconn	 *master_conn = NULL;
-<<<<<<< HEAD
 	PGresult *res1;
 	PGresult *res2;
 	char	 sqlquery[QUERY_STR_LEN];
-	char	 master_conninfo[8192];
-=======
-    PGresult *res1;
-    PGresult *res2;
-	char 	 sqlquery[MAXQUERY];
 	char	 master_conninfo[MAXCONNINFO];
->>>>>>> d88783a4
 	int		 i;
 
 	/* find all nodes belonging to this cluster */
