/*
 * repmgrd.c - Replication manager daemon
<<<<<<< HEAD
 * Copyright (C) 2ndQuadrant, 2010-2011
=======
 *
 * Copyright (C) 2ndQuadrant, 2010
>>>>>>> 3ef1fa12
 *
 * This module connects to the nodes of a replication cluster and monitors
 * how far are they from master
 *
 * This program is free software: you can redistribute it and/or modify
 * it under the terms of the GNU General Public License as published by
 * the Free Software Foundation, either version 3 of the License, or
 * (at your option) any later version.
 *
 * This program is distributed in the hope that it will be useful,
 * but WITHOUT ANY WARRANTY; without even the implied warranty of
 * MERCHANTABILITY or FITNESS FOR A PARTICULAR PURPOSE.  See the
 * GNU General Public License for more details.
 *
 * You should have received a copy of the GNU General Public License
 * along with this program.  If not, see <http://www.gnu.org/licenses/>.

 */

#include <signal.h>

#include <stdio.h>
#include <stdlib.h>
#include <unistd.h>

#include "repmgr.h"
<<<<<<< HEAD
#include "config.h"
#include "log.h"

#include "libpq/pqsignal.h"


/* Local info */
t_configuration_options local_options;
int     myLocalMode = STANDBY_MODE;
PGconn *myLocalConn = NULL;

/* Primary info */
t_configuration_options primary_options;
=======
#include "strutil.h"

#include "libpq/pqsignal.h"

/* Local info */
int		myLocalMode = STANDBY_MODE;
PGconn *myLocalConn = NULL;

/* Primary info */
int		primaryId;
char	primaryConninfo[MAXLEN];
>>>>>>> 3ef1fa12
PGconn *primaryConn = NULL;

char sqlquery[QUERY_STR_LEN];

const char *progname;

char	*config_file = DEFAULT_CONFIG_FILE;
bool	verbose = false;
char	repmgr_schema[MAXLEN];

<<<<<<< HEAD
/*
 * should initialize with {0} to be ANSI complaint ? but this raises
 * error with gcc -Wall */
t_configuration_options config = {};
=======
// should initialize with {0} to be ANSI complaint ? but this raises error with gcc -Wall
repmgr_config config = {};
>>>>>>> 3ef1fa12

static void help(const char* progname);
static void usage(void);
static void checkClusterConfiguration(void);
static void checkNodeConfiguration(char *conninfo);
static void CancelQuery(void);

static void MonitorExecute(void);

static unsigned long long int walLocationToBytes(char *wal_location);

static void handle_sigint(SIGNAL_ARGS);
static void setup_cancel_handler(void);

<<<<<<< HEAD
#define CloseConnections()	\
						if (PQisBusy(primaryConn) == 1) \
							CancelQuery(); \
						if (myLocalConn != NULL) \
							PQfinish(myLocalConn);	\
						if (primaryConn != NULL && primaryConn != myLocalConn) \
							PQfinish(primaryConn);
=======
#define CloseConnections()								\
	if (PQisBusy(primaryConn) == 1)						\
		CancelQuery();									\
	if (myLocalConn != NULL)							\
		PQfinish(myLocalConn);							\
	if (primaryConn != NULL)							\
		PQfinish(primaryConn);
>>>>>>> 3ef1fa12

/*
 * Every 3 seconds, insert monitor info
 */
#define MonitorCheck()						  \
	for (;;)								  \
	{										  \
		MonitorExecute();					  \
		sleep(3);							  \
	}


int
main(int argc, char **argv)
{
	static struct option long_options[] =
	{
		{"config", required_argument, NULL, 'f'},
		{"verbose", no_argument, NULL, 'v'},
		{NULL, 0, NULL, 0}
	};

	int			optindex;
	int			c;

	char standby_version[MAXVERSIONSTR];

	progname = get_progname(argv[0]);

	if (argc > 1)
	{
		if (strcmp(argv[1], "--help") == 0 || strcmp(argv[1], "-?") == 0)
		{
			help(progname);
			exit(SUCCESS);
		}
		if (strcmp(argv[1], "--version") == 0 || strcmp(argv[1], "-V") == 0)
		{
			printf("%s (PostgreSQL) " PG_VERSION "\n", progname);
			exit(SUCCESS);
		}
	}


	while ((c = getopt_long(argc, argv, "f:v", long_options, &optindex)) != -1)
	{
		switch (c)
		{
		case 'f':
			config_file = optarg;
			break;
		case 'v':
			verbose = true;
			break;
		default:
<<<<<<< HEAD
			usage();
			exit(ERR_BAD_CONFIG);
=======
			fprintf(stderr, _("Try \"%s --help\" for more information.\n"),
			        progname);
			exit(1);
>>>>>>> 3ef1fa12
		}
	}

	setup_cancel_handler();

<<<<<<< HEAD
	/*
	 * Read the configuration file: repmgr.conf
	 */
	parse_config(config_file, &local_options);
	if (local_options.node == -1)
=======
	if (config_file == NULL)
	{
		const size_t buf_sz = 3 + sizeof(CONFIG_FILE);

		config_file = malloc(buf_sz);
		xsnprintf(config_file, buf_sz, "./%s", CONFIG_FILE);
	}

	/*
	 * Read the configuration file: repmgr.conf
	 */
	parse_config(config_file, &config);
	if (config.node == -1)
>>>>>>> 3ef1fa12
	{
		log_err("Node information is missing. "
		        "Check the configuration file.\n");
		exit(ERR_BAD_CONFIG);
	}
	logger_init(progname, local_options.loglevel, local_options.logfacility);
	snprintf(repmgr_schema, MAXLEN, "%s%s", DEFAULT_REPMGR_SCHEMA_PREFIX, local_options.cluster_name);

<<<<<<< HEAD
	myLocalConn = establishDBConnection(local_options.conninfo, true);
=======
	myLocalConn = establishDBConnection(config.conninfo, true);
>>>>>>> 3ef1fa12

	/* should be v9 or better */
	pg_version(myLocalConn, standby_version);
	if (strcmp(standby_version, "") == 0)
	{
		PQfinish(myLocalConn);
<<<<<<< HEAD
		log_err(_("%s needs standby to be PostgreSQL 9.0 or better\n"), progname);
		exit(ERR_BAD_CONFIG);
=======
		fprintf(stderr, _("%s needs standby to be PostgreSQL 9.0 or better\n"),
		        progname);
		exit(1);
>>>>>>> 3ef1fa12
	}

	/*
	 * Set my server mode, establish a connection to primary
	 * and start monitor
	 */
	myLocalMode = is_standby(myLocalConn) ? STANDBY_MODE : PRIMARY_MODE;
	if (myLocalMode == PRIMARY_MODE)
	{
<<<<<<< HEAD
		primary_options.node = local_options.node;
		strncpy(primary_options.conninfo, local_options.conninfo, MAXLEN);
=======
		primaryId = config.node;
		strcpy(primaryConninfo, config.conninfo);
>>>>>>> 3ef1fa12
		primaryConn = myLocalConn;
	}
	else
	{
		/* I need the id of the primary as well as a connection to it */
<<<<<<< HEAD
		primaryConn = getMasterConnection(myLocalConn, local_options.node, local_options.cluster_name, &primary_options.node);
=======
		primaryConn = getMasterConnection(myLocalConn, config.node,
		                                  config.cluster_name, &primaryId,
		                                  NULL);

>>>>>>> 3ef1fa12
		if (primaryConn == NULL)
			exit(ERR_BAD_CONFIG);
	}

	checkClusterConfiguration();
<<<<<<< HEAD
	checkNodeConfiguration(local_options.conninfo);
=======
	checkNodeConfiguration(config.conninfo);
>>>>>>> 3ef1fa12
	if (myLocalMode == STANDBY_MODE)
	{
		MonitorCheck();
	}

	/* Prevent a double-free */
	if (primaryConn == myLocalConn)
		myLocalConn = NULL;

	/* close the connection to the database and cleanup */
	CloseConnections();

	/* Shuts down logging system */
	logger_shutdown();

	return 0;
}


/*
 * Insert monitor info, this is basically the time and xlog replayed,
 * applied on standby and current xlog location in primary.
 * Also do the math to see how far are we in bytes for being uptodate
 */
static void
MonitorExecute(void)
{
	PGresult *res;
	char monitor_standby_timestamp[MAXLEN];
	char last_wal_primary_location[MAXLEN];
	char last_wal_standby_received[MAXLEN];
	char last_wal_standby_applied[MAXLEN];

	unsigned long long int lsn_primary;
	unsigned long long int lsn_standby_received;
	unsigned long long int lsn_standby_applied;

	int	connection_retries;

	/*
	 * Check if the master is still available, if after 5 minutes of retries
	 * we cannot reconnect, try to get a new master.
	 */
	for (connection_retries = 0; connection_retries < 15; connection_retries++)
	{
		if (PQstatus(primaryConn) != CONNECTION_OK)
		{
			log_warning(_("Connection to master has been lost, trying to recover..."));
			/* wait 20 seconds between retries */
			sleep(20);

			PQreset(primaryConn);
		}
		else
		{
			if (connection_retries > 0)
			{
				log_notice(_("Connection to master has been restored, continue monitoring."));
			}
			break;
		}
	}
	if (PQstatus(primaryConn) != CONNECTION_OK)
	{
<<<<<<< HEAD
		log_err(_("We couldn't reconnect to master. Now checking if another node has been promoted."));
		for (connection_retries = 0; connection_retries < 6; connection_retries++)
		{
			primaryConn = getMasterConnection(myLocalConn, local_options.node, local_options.cluster_name, &primary_options.node);
=======
		fprintf(stderr, "\n%s: We couldn't reconnect to master, checking if ",
		        progname);
		for (connection_retries = 0; connection_retries < 6;
		        connection_retries++)
		{
			primaryConn = getMasterConnection(myLocalConn, config.node,
			                                  config.cluster_name, &primaryId,
			                                  NULL);

>>>>>>> 3ef1fa12
			if (PQstatus(primaryConn) == CONNECTION_OK)
			{
				/* Connected, we can continue the process so break the loop */
				log_err(_("Connected to node %d, continue monitoring."), primary_options.node);
				break;
			}
			else
			{
				log_err(_("We haven't found a new master, waiting before retry..."));
				/* wait 5 minutes before retries, after 6 failures (30 minutes) we stop trying */
				sleep(300);
			}
		}
	}
	if (PQstatus(primaryConn) != CONNECTION_OK)
	{
		log_err(_("We couldn't reconnect for long enough, exiting..."));
		exit(ERR_DB_CON);
	}

	/* Check if we still are a standby, we could have been promoted */
	if (!is_standby(myLocalConn))
	{
		log_err(_("It seems like we have been promoted, so exit from monitoring..."));
		CloseConnections();
		exit(ERR_PROMOTED);
	}

	/*
	 * first check if there is a command being executed,
	 * and if that is the case, cancel the query so i can
	 * insert the current record
	 */
	if (PQisBusy(primaryConn) == 1)
		CancelQuery();

	/* Get local xlog info */
<<<<<<< HEAD
	snprintf(sqlquery, QUERY_STR_LEN,
	         "SELECT CURRENT_TIMESTAMP, pg_last_xlog_receive_location(), "
	         "pg_last_xlog_replay_location()");
=======
	sqlquery_snprintf(
	    sqlquery,
	    "SELECT CURRENT_TIMESTAMP, pg_last_xlog_receive_location(), "
	    "pg_last_xlog_replay_location()");
>>>>>>> 3ef1fa12

	res = PQexec(myLocalConn, sqlquery);
	if (PQresultStatus(res) != PGRES_TUPLES_OK)
	{
		log_err("PQexec failed: %s\n", PQerrorMessage(myLocalConn));
		PQclear(res);
		/* if there is any error just let it be and retry in next loop */
		return;
	}

	strncpy(monitor_standby_timestamp, PQgetvalue(res, 0, 0), MAXLEN);
	strncpy(last_wal_standby_received , PQgetvalue(res, 0, 1), MAXLEN);
	strncpy(last_wal_standby_applied , PQgetvalue(res, 0, 2), MAXLEN);
	PQclear(res);

	/* Get primary xlog info */
<<<<<<< HEAD
	snprintf(sqlquery, QUERY_STR_LEN, "SELECT pg_current_xlog_location() ");
=======
	sqlquery_snprintf(sqlquery, "SELECT pg_current_xlog_location() ");
>>>>>>> 3ef1fa12

	res = PQexec(primaryConn, sqlquery);
	if (PQresultStatus(res) != PGRES_TUPLES_OK)
	{
		log_err("PQexec failed: %s\n", PQerrorMessage(primaryConn));
		PQclear(res);
		return;
	}

	strncpy(last_wal_primary_location, PQgetvalue(res, 0, 0), MAXLEN);
	PQclear(res);

	/* Calculate the lag */
	lsn_primary = walLocationToBytes(last_wal_primary_location);
	lsn_standby_received = walLocationToBytes(last_wal_standby_received);
	lsn_standby_applied = walLocationToBytes(last_wal_standby_applied);

	/*
	 * Build the SQL to execute on primary
	 */
<<<<<<< HEAD
	snprintf(sqlquery,
	         QUERY_STR_LEN, "INSERT INTO %s.repl_monitor "
	         "VALUES(%d, %d, '%s'::timestamp with time zone, "
	         " '%s', '%s', "
	         " %lld, %lld)", repmgr_schema,
	         primary_options.node, local_options.node, monitor_standby_timestamp,
	         last_wal_primary_location,
	         last_wal_standby_received,
	         (lsn_primary - lsn_standby_received),
	         (lsn_standby_received - lsn_standby_applied));
=======
	sqlquery_snprintf(sqlquery,
	                  "INSERT INTO repmgr_%s.repl_monitor "
	                  "VALUES(%d, %d, '%s'::timestamp with time zone, "
	                  " '%s', '%s', "
	                  " %lld, %lld)", config.cluster_name,
	                  primaryId, config.node, monitor_standby_timestamp,
	                  last_wal_primary_location,
	                  last_wal_standby_received,
	                  (lsn_primary - lsn_standby_received),
	                  (lsn_standby_received - lsn_standby_applied));
>>>>>>> 3ef1fa12

	/*
	 * Execute the query asynchronously, but don't check for a result. We
	 * will check the result next time we pause for a monitor step.
	 */
	if (PQsendQuery(primaryConn, sqlquery) == 0)
		log_warning("Query could not be sent to primary. %s\n",
		            PQerrorMessage(primaryConn));
}


static void
checkClusterConfiguration(void)
{
	PGresult   *res;

<<<<<<< HEAD
	snprintf(sqlquery, QUERY_STR_LEN, "SELECT oid FROM pg_class "
	         " WHERE oid = '%s.repl_nodes'::regclass",
	         repmgr_schema);
=======
	sqlquery_snprintf(sqlquery, "SELECT oid FROM pg_class "
	                  " WHERE oid = 'repmgr_%s.repl_nodes'::regclass",
	                  config.cluster_name);
>>>>>>> 3ef1fa12
	res = PQexec(myLocalConn, sqlquery);
	if (PQresultStatus(res) != PGRES_TUPLES_OK)
	{
		log_err("PQexec failed: %s\n", PQerrorMessage(myLocalConn));
		PQclear(res);
		PQfinish(myLocalConn);
		PQfinish(primaryConn);
		exit(ERR_DB_QUERY);
	}

	/*
	 * If there isn't any results then we have not configured a primary node
	 * yet in repmgr or the connection string is pointing to the wrong
	 * database.
	 *
	 * XXX if we are the primary, should we try to create the tables needed?
	 */
	if (PQntuples(res) == 0)
	{
		log_err("The replication cluster is not configured\n");
		PQclear(res);
		PQfinish(myLocalConn);
		PQfinish(primaryConn);
		exit(ERR_BAD_CONFIG);
	}
	PQclear(res);
}


static void
checkNodeConfiguration(char *conninfo)
{
	PGresult   *res;

<<<<<<< HEAD
	/*
	 * Check if we have my node information in repl_nodes
	 */
	snprintf(sqlquery, QUERY_STR_LEN, "SELECT * FROM %s.repl_nodes "
	         " WHERE id = %d AND cluster = '%s' ",
	         repmgr_schema, local_options.node, local_options.cluster_name);
=======
	/* Check if we have my node information in repl_nodes */
	sqlquery_snprintf(sqlquery, "SELECT * FROM repmgr_%s.repl_nodes "
	                  " WHERE id = %d AND cluster = '%s' ",
	                  config.cluster_name, config.node, config.cluster_name);
>>>>>>> 3ef1fa12

	res = PQexec(myLocalConn, sqlquery);
	if (PQresultStatus(res) != PGRES_TUPLES_OK)
	{
		log_err("PQexec failed: %s\n", PQerrorMessage(myLocalConn));
		PQclear(res);
		PQfinish(myLocalConn);
		PQfinish(primaryConn);
		exit(ERR_BAD_CONFIG);
	}

	/*
	 * If there isn't any results then we have not configured this node yet
	 * in repmgr, if that is the case we will insert the node to the cluster
	 */
	if (PQntuples(res) == 0)
	{
		PQclear(res);

		/* Adding the node */
<<<<<<< HEAD
		snprintf(sqlquery, QUERY_STR_LEN, "INSERT INTO %s.repl_nodes "
		         "VALUES (%d, '%s', '%s')",
		         repmgr_schema, local_options.node, local_options.cluster_name, local_options.conninfo);
=======
		sqlquery_snprintf(sqlquery, "INSERT INTO repmgr_%s.repl_nodes "
		                  "VALUES (%d, '%s', '%s')",
		                  config.cluster_name, config.node, config.cluster_name, conninfo);
>>>>>>> 3ef1fa12

		if (!PQexec(primaryConn, sqlquery))
		{
			log_err("Cannot insert node details, %s\n",
			        PQerrorMessage(primaryConn));
			PQfinish(myLocalConn);
			PQfinish(primaryConn);
			exit(ERR_BAD_CONFIG);
		}
	}
	PQclear(res);
}


static unsigned long long int
walLocationToBytes(char *wal_location)
{
	unsigned int xlogid;
	unsigned int xrecoff;

	if (sscanf(wal_location, "%X/%X", &xlogid, &xrecoff) != 2)
	{
		log_err("wrong log location format: %s\n", wal_location);
		return 0;
	}
	return ((xlogid * 16 * 1024 * 1024 * 255) + xrecoff);
}


void usage(void)
{
	log_err(_("\n\n%s: Replicator manager daemon \n"), progname);
	log_err(_("Try \"%s --help\" for more information.\n"), progname);
}

void help(const char *progname)
{
	printf(_("\n%s: Replicator manager daemon \n"), progname);
	printf(_("Usage:\n"));
	printf(_(" %s [OPTIONS]\n"), progname);
	printf(_("\nOptions:\n"));
<<<<<<< HEAD
	printf(_("  --help                    show this help, then exit\n"));
	printf(_("  --version                 output version information, then exit\n"));
	printf(_("  --verbose                 output verbose activity information\n"));
	printf(_("  -f, --config_file=PATH    configuration file\n"));
=======
	printf(_("	--help					  show this help, then exit\n"));
	printf(_("	--version				  output version information, then exit\n"));
	printf(_("	--verbose				  output verbose activity information\n"));
	printf(_("	-f, --config_file=PATH	  database to connect to\n"));
>>>>>>> 3ef1fa12
	printf(_("\n%s monitors a cluster of servers.\n"), progname);
}



#ifndef WIN32
static void
handle_sigint(SIGNAL_ARGS)
{
	CloseConnections();
}

static void
setup_cancel_handler(void)
{
	pqsignal(SIGINT, handle_sigint);
}
#endif


static void
CancelQuery(void)
{
	char errbuf[ERRBUFF_SIZE];
	PGcancel *pgcancel;

	pgcancel = PQgetCancel(primaryConn);

	if (!pgcancel || PQcancel(pgcancel, errbuf, ERRBUFF_SIZE) == 0)
		log_warning("Can't stop current query: %s", errbuf);

	PQfreeCancel(pgcancel);
}<|MERGE_RESOLUTION|>--- conflicted
+++ resolved
@@ -1,11 +1,6 @@
 /*
  * repmgrd.c - Replication manager daemon
-<<<<<<< HEAD
  * Copyright (C) 2ndQuadrant, 2010-2011
-=======
- *
- * Copyright (C) 2ndQuadrant, 2010
->>>>>>> 3ef1fa12
  *
  * This module connects to the nodes of a replication cluster and monitors
  * how far are they from master
@@ -32,9 +27,9 @@
 #include <unistd.h>
 
 #include "repmgr.h"
-<<<<<<< HEAD
 #include "config.h"
 #include "log.h"
+#include "strutil.h"
 
 #include "libpq/pqsignal.h"
 
@@ -46,19 +41,7 @@
 
 /* Primary info */
 t_configuration_options primary_options;
-=======
-#include "strutil.h"
-
-#include "libpq/pqsignal.h"
-
-/* Local info */
-int		myLocalMode = STANDBY_MODE;
-PGconn *myLocalConn = NULL;
-
-/* Primary info */
-int		primaryId;
-char	primaryConninfo[MAXLEN];
->>>>>>> 3ef1fa12
+
 PGconn *primaryConn = NULL;
 
 char sqlquery[QUERY_STR_LEN];
@@ -69,15 +52,11 @@
 bool	verbose = false;
 char	repmgr_schema[MAXLEN];
 
-<<<<<<< HEAD
 /*
  * should initialize with {0} to be ANSI complaint ? but this raises
- * error with gcc -Wall */
+ * error with gcc -Wall 
+ */
 t_configuration_options config = {};
-=======
-// should initialize with {0} to be ANSI complaint ? but this raises error with gcc -Wall
-repmgr_config config = {};
->>>>>>> 3ef1fa12
 
 static void help(const char* progname);
 static void usage(void);
@@ -92,23 +71,13 @@
 static void handle_sigint(SIGNAL_ARGS);
 static void setup_cancel_handler(void);
 
-<<<<<<< HEAD
 #define CloseConnections()	\
-						if (PQisBusy(primaryConn) == 1) \
-							CancelQuery(); \
-						if (myLocalConn != NULL) \
-							PQfinish(myLocalConn);	\
-						if (primaryConn != NULL && primaryConn != myLocalConn) \
-							PQfinish(primaryConn);
-=======
-#define CloseConnections()								\
-	if (PQisBusy(primaryConn) == 1)						\
-		CancelQuery();									\
-	if (myLocalConn != NULL)							\
-		PQfinish(myLocalConn);							\
-	if (primaryConn != NULL)							\
+	if (PQisBusy(primaryConn) == 1) \
+		CancelQuery(); \
+	if (myLocalConn != NULL) \
+		PQfinish(myLocalConn);	\
+	if (primaryConn != NULL && primaryConn != myLocalConn) \
 		PQfinish(primaryConn);
->>>>>>> 3ef1fa12
 
 /*
  * Every 3 seconds, insert monitor info
@@ -164,40 +133,18 @@
 			verbose = true;
 			break;
 		default:
-<<<<<<< HEAD
 			usage();
 			exit(ERR_BAD_CONFIG);
-=======
-			fprintf(stderr, _("Try \"%s --help\" for more information.\n"),
-			        progname);
-			exit(1);
->>>>>>> 3ef1fa12
 		}
 	}
 
 	setup_cancel_handler();
 
-<<<<<<< HEAD
 	/*
 	 * Read the configuration file: repmgr.conf
 	 */
 	parse_config(config_file, &local_options);
 	if (local_options.node == -1)
-=======
-	if (config_file == NULL)
-	{
-		const size_t buf_sz = 3 + sizeof(CONFIG_FILE);
-
-		config_file = malloc(buf_sz);
-		xsnprintf(config_file, buf_sz, "./%s", CONFIG_FILE);
-	}
-
-	/*
-	 * Read the configuration file: repmgr.conf
-	 */
-	parse_config(config_file, &config);
-	if (config.node == -1)
->>>>>>> 3ef1fa12
 	{
 		log_err("Node information is missing. "
 		        "Check the configuration file.\n");
@@ -206,25 +153,15 @@
 	logger_init(progname, local_options.loglevel, local_options.logfacility);
 	snprintf(repmgr_schema, MAXLEN, "%s%s", DEFAULT_REPMGR_SCHEMA_PREFIX, local_options.cluster_name);
 
-<<<<<<< HEAD
 	myLocalConn = establishDBConnection(local_options.conninfo, true);
-=======
-	myLocalConn = establishDBConnection(config.conninfo, true);
->>>>>>> 3ef1fa12
 
 	/* should be v9 or better */
 	pg_version(myLocalConn, standby_version);
 	if (strcmp(standby_version, "") == 0)
 	{
 		PQfinish(myLocalConn);
-<<<<<<< HEAD
 		log_err(_("%s needs standby to be PostgreSQL 9.0 or better\n"), progname);
 		exit(ERR_BAD_CONFIG);
-=======
-		fprintf(stderr, _("%s needs standby to be PostgreSQL 9.0 or better\n"),
-		        progname);
-		exit(1);
->>>>>>> 3ef1fa12
 	}
 
 	/*
@@ -234,36 +171,21 @@
 	myLocalMode = is_standby(myLocalConn) ? STANDBY_MODE : PRIMARY_MODE;
 	if (myLocalMode == PRIMARY_MODE)
 	{
-<<<<<<< HEAD
 		primary_options.node = local_options.node;
 		strncpy(primary_options.conninfo, local_options.conninfo, MAXLEN);
-=======
-		primaryId = config.node;
-		strcpy(primaryConninfo, config.conninfo);
->>>>>>> 3ef1fa12
 		primaryConn = myLocalConn;
 	}
 	else
 	{
 		/* I need the id of the primary as well as a connection to it */
-<<<<<<< HEAD
-		primaryConn = getMasterConnection(myLocalConn, local_options.node, local_options.cluster_name, &primary_options.node);
-=======
-		primaryConn = getMasterConnection(myLocalConn, config.node,
-		                                  config.cluster_name, &primaryId,
-		                                  NULL);
-
->>>>>>> 3ef1fa12
+		primaryConn = getMasterConnection(myLocalConn, local_options.node, 
+			local_options.cluster_name, &primary_options.node,NULL);
 		if (primaryConn == NULL)
 			exit(ERR_BAD_CONFIG);
 	}
 
 	checkClusterConfiguration();
-<<<<<<< HEAD
 	checkNodeConfiguration(local_options.conninfo);
-=======
-	checkNodeConfiguration(config.conninfo);
->>>>>>> 3ef1fa12
 	if (myLocalMode == STANDBY_MODE)
 	{
 		MonitorCheck();
@@ -328,22 +250,11 @@
 	}
 	if (PQstatus(primaryConn) != CONNECTION_OK)
 	{
-<<<<<<< HEAD
 		log_err(_("We couldn't reconnect to master. Now checking if another node has been promoted."));
 		for (connection_retries = 0; connection_retries < 6; connection_retries++)
 		{
-			primaryConn = getMasterConnection(myLocalConn, local_options.node, local_options.cluster_name, &primary_options.node);
-=======
-		fprintf(stderr, "\n%s: We couldn't reconnect to master, checking if ",
-		        progname);
-		for (connection_retries = 0; connection_retries < 6;
-		        connection_retries++)
-		{
-			primaryConn = getMasterConnection(myLocalConn, config.node,
-			                                  config.cluster_name, &primaryId,
-			                                  NULL);
-
->>>>>>> 3ef1fa12
+			primaryConn = getMasterConnection(myLocalConn, local_options.node, 
+				local_options.cluster_name, &primary_options.node,NULL);
 			if (PQstatus(primaryConn) == CONNECTION_OK)
 			{
 				/* Connected, we can continue the process so break the loop */
@@ -381,16 +292,10 @@
 		CancelQuery();
 
 	/* Get local xlog info */
-<<<<<<< HEAD
-	snprintf(sqlquery, QUERY_STR_LEN,
-	         "SELECT CURRENT_TIMESTAMP, pg_last_xlog_receive_location(), "
-	         "pg_last_xlog_replay_location()");
-=======
 	sqlquery_snprintf(
 	    sqlquery,
 	    "SELECT CURRENT_TIMESTAMP, pg_last_xlog_receive_location(), "
 	    "pg_last_xlog_replay_location()");
->>>>>>> 3ef1fa12
 
 	res = PQexec(myLocalConn, sqlquery);
 	if (PQresultStatus(res) != PGRES_TUPLES_OK)
@@ -407,11 +312,7 @@
 	PQclear(res);
 
 	/* Get primary xlog info */
-<<<<<<< HEAD
-	snprintf(sqlquery, QUERY_STR_LEN, "SELECT pg_current_xlog_location() ");
-=======
 	sqlquery_snprintf(sqlquery, "SELECT pg_current_xlog_location() ");
->>>>>>> 3ef1fa12
 
 	res = PQexec(primaryConn, sqlquery);
 	if (PQresultStatus(res) != PGRES_TUPLES_OK)
@@ -432,9 +333,8 @@
 	/*
 	 * Build the SQL to execute on primary
 	 */
-<<<<<<< HEAD
-	snprintf(sqlquery,
-	         QUERY_STR_LEN, "INSERT INTO %s.repl_monitor "
+	sqlquery_snprintf(sqlquery,
+	         "INSERT INTO %s.repl_monitor "
 	         "VALUES(%d, %d, '%s'::timestamp with time zone, "
 	         " '%s', '%s', "
 	         " %lld, %lld)", repmgr_schema,
@@ -443,18 +343,6 @@
 	         last_wal_standby_received,
 	         (lsn_primary - lsn_standby_received),
 	         (lsn_standby_received - lsn_standby_applied));
-=======
-	sqlquery_snprintf(sqlquery,
-	                  "INSERT INTO repmgr_%s.repl_monitor "
-	                  "VALUES(%d, %d, '%s'::timestamp with time zone, "
-	                  " '%s', '%s', "
-	                  " %lld, %lld)", config.cluster_name,
-	                  primaryId, config.node, monitor_standby_timestamp,
-	                  last_wal_primary_location,
-	                  last_wal_standby_received,
-	                  (lsn_primary - lsn_standby_received),
-	                  (lsn_standby_received - lsn_standby_applied));
->>>>>>> 3ef1fa12
 
 	/*
 	 * Execute the query asynchronously, but don't check for a result. We
@@ -471,15 +359,9 @@
 {
 	PGresult   *res;
 
-<<<<<<< HEAD
-	snprintf(sqlquery, QUERY_STR_LEN, "SELECT oid FROM pg_class "
+	sqlquery_snprintf(sqlquery, "SELECT oid FROM pg_class "
 	         " WHERE oid = '%s.repl_nodes'::regclass",
 	         repmgr_schema);
-=======
-	sqlquery_snprintf(sqlquery, "SELECT oid FROM pg_class "
-	                  " WHERE oid = 'repmgr_%s.repl_nodes'::regclass",
-	                  config.cluster_name);
->>>>>>> 3ef1fa12
 	res = PQexec(myLocalConn, sqlquery);
 	if (PQresultStatus(res) != PGRES_TUPLES_OK)
 	{
@@ -514,19 +396,12 @@
 {
 	PGresult   *res;
 
-<<<<<<< HEAD
 	/*
 	 * Check if we have my node information in repl_nodes
 	 */
-	snprintf(sqlquery, QUERY_STR_LEN, "SELECT * FROM %s.repl_nodes "
+	sqlquery_snprintf(sqlquery, "SELECT * FROM %s.repl_nodes "
 	         " WHERE id = %d AND cluster = '%s' ",
 	         repmgr_schema, local_options.node, local_options.cluster_name);
-=======
-	/* Check if we have my node information in repl_nodes */
-	sqlquery_snprintf(sqlquery, "SELECT * FROM repmgr_%s.repl_nodes "
-	                  " WHERE id = %d AND cluster = '%s' ",
-	                  config.cluster_name, config.node, config.cluster_name);
->>>>>>> 3ef1fa12
 
 	res = PQexec(myLocalConn, sqlquery);
 	if (PQresultStatus(res) != PGRES_TUPLES_OK)
@@ -547,15 +422,9 @@
 		PQclear(res);
 
 		/* Adding the node */
-<<<<<<< HEAD
-		snprintf(sqlquery, QUERY_STR_LEN, "INSERT INTO %s.repl_nodes "
+		sqlquery_snprintf(sqlquery, "INSERT INTO %s.repl_nodes "
 		         "VALUES (%d, '%s', '%s')",
 		         repmgr_schema, local_options.node, local_options.cluster_name, local_options.conninfo);
-=======
-		sqlquery_snprintf(sqlquery, "INSERT INTO repmgr_%s.repl_nodes "
-		                  "VALUES (%d, '%s', '%s')",
-		                  config.cluster_name, config.node, config.cluster_name, conninfo);
->>>>>>> 3ef1fa12
 
 		if (!PQexec(primaryConn, sqlquery))
 		{
@@ -597,17 +466,10 @@
 	printf(_("Usage:\n"));
 	printf(_(" %s [OPTIONS]\n"), progname);
 	printf(_("\nOptions:\n"));
-<<<<<<< HEAD
 	printf(_("  --help                    show this help, then exit\n"));
 	printf(_("  --version                 output version information, then exit\n"));
 	printf(_("  --verbose                 output verbose activity information\n"));
 	printf(_("  -f, --config_file=PATH    configuration file\n"));
-=======
-	printf(_("	--help					  show this help, then exit\n"));
-	printf(_("	--version				  output version information, then exit\n"));
-	printf(_("	--verbose				  output verbose activity information\n"));
-	printf(_("	-f, --config_file=PATH	  database to connect to\n"));
->>>>>>> 3ef1fa12
 	printf(_("\n%s monitors a cluster of servers.\n"), progname);
 }
 
